--- conflicted
+++ resolved
@@ -290,14 +290,9 @@
 # to detect that vs CUDA 11.0...
 
 check_cxx_compiler_flag ("-march=native" COMPILER_SUPPORTS_MARCH_NATIVE)
-<<<<<<< HEAD
-if (COMPILER_SUPPORTS_MARCH_NATIVE AND PBRT_BUILD_NATIVE_EXECUTABLE)
-  list (APPEND PBRT_CXX_FLAGS "-march=native")
-=======
 if (COMPILER_SUPPORTS_MARCH_NATIVE AND PBRT_BUILD_NATIVE_EXECUTABLE AND
     NOT PBRT_CUDA_ENABLED)
-  list (APPEND PBRT_CXX_FLAGS -march=native)
->>>>>>> 7272499b
+  list (APPEND PBRT_CXX_FLAGS "-march=native")
 endif ()
 
 if (CMAKE_CXX_COMPILER_ID STREQUAL "Intel")
